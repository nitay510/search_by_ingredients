--- conflicted
+++ resolved
@@ -34,13 +34,9 @@
       - discovery.type=single-node
       - bootstrap.memory_lock=true
       - "OPENSEARCH_JAVA_OPTS=-Xms512m -Xmx512m"
-<<<<<<< HEAD
       - DISABLE_SECURITY_PLUGIN=true
       - DISABLE_INSTALL_DEMO_CONFIG=true
       - "OPENSEARCH_INITIAL_ADMIN_PASSWORD=Argmax123!"
-=======
-      - "DISABLE_SECURITY_PLUGIN=true"
->>>>>>> 6be92ced
     ulimits:
       memlock:
         soft: -1
